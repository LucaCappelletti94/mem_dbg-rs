/*
 * SPDX-FileCopyrightText: 2023 Tommaso Fontana
 * SPDX-FileCopyrightText: 2023 Inria
 * SPDX-FileCopyrightText: 2023 Sebastiano Vigna
 *
 * SPDX-License-Identifier: Apache-2.0 OR LGPL-2.1-or-later
 */
#![cfg_attr(feature = "offset_of_enum", feature(offset_of_enum, offset_of_nested))]
#![doc = include_str!(concat!(env!("CARGO_MANIFEST_DIR"), "/README.md"))]
#![deny(unconditional_recursion)]
#![cfg_attr(not(feature = "std"), no_std)]
#[cfg(all(feature = "alloc", not(feature = "std")))]
extern crate alloc;

#[cfg(all(feature = "alloc", not(feature = "std")))]
use alloc::string::String;

#[cfg(feature = "derive")]
pub use mem_dbg_derive::{MemDbg, MemSize};

mod impl_mem_dbg;
mod impl_mem_size;

mod utils;
pub use utils::*;

/**

Internal trait used within [`CopyType`] to implement [`MemSize`] depending
on whether a type is [`Copy`] or not.

It has only two implementations, [`True`] and [`False`].

*/
pub trait Boolean {}
/// One of the two possible implementations of [`Boolean`].
pub struct True {}
impl Boolean for True {}
/// One of the two possible implementations of [`Boolean`].
pub struct False {}
impl Boolean for False {}

/**

Marker trait for copy types.

The trait comes in two flavors: `CopyType<Copy=True>` and
`CopyType<Copy=False>`. In the first case, [`MemSize::mem_size`] can be computed on
arrays, vectors, and slices by multiplying the length or capacity
by the size of the element type; in the second case, it
is necessary to iterate on each element.

The trait is made necessary by the impossibility of checking that a type
implements [`Copy`] from a procedural macro.

Since we cannot use negative trait bounds, every type that is used as a parameter of
an array, vector, or slice must implement either `CopyType<Copy=True>` or
`CopyType<Copy=False>`.  If you do not implement either of these traits,
you will not be able to compute the size of arrays, vectors, and slices but error
messages will be very unhelpful due to the contrived way we have to implement
mutually exclusive types [working around the bug that prevents the compiler
from understanding that implementations for the two flavors of `CopyType` are mutually
exclusive](https://github.com/rust-lang/rfcs/pull/1672#issuecomment-1405377983).

If you use the provided derive macros all this logic will be hidden from you. You'll
just have to add the attribute `#[copy_type]` to your structures if they
are [`Copy`] types and they do not contain non-`'static` references. We enforce this property by
adding a bound `Copy + 'static` to the type in the procedural macro.

Note that this approach forces us to compute the size of [`Copy`] types that contain
references by iteration _even if you do not specify_ [`SizeFlags::FOLLOW_REFS`].

*/
pub trait CopyType {
    type Copy: Boolean;
}

bitflags::bitflags! {
    /// Flags for [`MemDbg`].
    #[derive(Debug, Clone, Copy, PartialEq, Eq, PartialOrd, Ord, Hash)]
    pub struct SizeFlags: u32 {
        /// Follow references.
        ///
        /// By default [`MemSize::mem_size`] does not follow references and
        /// computes only the size of the reference itself.
        ///
        /// # Warning
        ///
        /// Note that all references are followed independently. If the same
        /// region of memory is reachable by two different paths, it will be
        /// counted twice.
        const FOLLOW_REFS = 1 << 0;
        /// Return capacity instead of size.
        ///
        /// Size does not include memory allocated but not used: for example, in
        /// the case of a vector [`MemSize::mem_size`] calls [`Vec::len`] rather
        /// than [`Vec::capacity`].
        ///
        /// However, when this flag is specified [`MemSize::mem_size`] will
        /// return the size of all memory allocated, even if it is not used: for
        /// example, in the case of a vector this option makes
        /// [`MemSize::mem_size`] call [`Vec::capacity`] rather than
        /// [`Vec::len`].
        const CAPACITY = 1 << 1;
    }
}

impl Default for SizeFlags {
    /// The default set of flags is the empty set.
    #[inline(always)]
    fn default() -> Self {
        Self::empty()
    }
}

/// A trait to compute recursively the overall size or capacity of a structure,
/// as opposed to the stack size returned by [`core::mem::size_of()`].
///
/// You can derive this trait with `#[derive(MemSize)]` if all the fields of
/// your type implement [`MemSize`].

pub trait MemSize {
    /// Returns the (recursively computed) overall
    /// memory size of the structure in bytes.
    fn mem_size(&self, flags: SizeFlags) -> usize;
}

bitflags::bitflags! {
    /// Flags for [`MemDbg`].
    #[derive(Debug, Clone, Copy, PartialEq, Eq, PartialOrd, Ord, Hash)]
    pub struct DbgFlags: u32 {
        /// Follow references. See [`SizeFlags::FOLLOW_REFS`].
        const FOLLOW_REFS = 1 << 0;
        /// Print memory usage in human readable format.
        const HUMANIZE = 1 << 1;
        /// Print memory usage as a percentage.
        const PERCENTAGE = 1 << 2;
        /// Print the type name.
        const TYPE_NAME = 1 << 3;
        /// Display capacity instead of size. See [`SizeFlags::CAPACITY`].
        const CAPACITY = 1 << 4;
        /// Add an underscore every 3 digits.
        const SEPARATOR = 1 << 5;
        /// Print fields in memory order (i.e., using the layout chosen by the
        /// compiler), rather than in declaration order.
        const RUST_LAYOUT = 1 << 6;
    }
}

impl DbgFlags {
    /// Translates flags that are in common with [`MemSize`] into [`SizeFlags`].
    pub fn to_size_flags(&self) -> SizeFlags {
        let mut flags = SizeFlags::empty();
        if self.contains(DbgFlags::FOLLOW_REFS) {
            flags |= SizeFlags::FOLLOW_REFS;
        }
        if self.contains(DbgFlags::CAPACITY) {
            flags |= SizeFlags::CAPACITY;
        }
        flags
    }
}

impl Default for DbgFlags {
    /// The default set of flags contains [`DbgFlags::TYPE_NAME`],
    /// [`DbgFlags::SEPARATOR`], and [`DbgFlags::PERCENTAGE`].
    #[inline(always)]
    fn default() -> Self {
        Self::TYPE_NAME | Self::SEPARATOR | Self::PERCENTAGE
    }
}

/// A trait providing methods to display recursively the content and size of a
/// structure.
///
/// You can derive this trait with `#[derive(MemDbg)]` if all the fields of your
/// type implement [`MemDbg`]. Note that you will also need to derive
/// [`MemSize`].
pub trait MemDbg: MemDbgImpl {
    /// Writes to stdout debug infos about the structure memory usage, expanding
    /// all levels of nested structures.
    #[inline(always)]
    #[cfg(feature = "std")]
    fn mem_dbg(&self, flags: DbgFlags) -> core::fmt::Result {
        // TODO: fix padding
        self._mem_dbg_depth(
            <Self as MemSize>::mem_size(self, flags.to_size_flags()),
            usize::MAX,
            core::mem::size_of_val(self),
            flags,
        )
    }

    /// Writes to a [`core::fmt::Write`] debug infos about the structure memory
    /// usage, expanding all levels of nested structures.
    #[inline(always)]
    fn mem_dbg_on(&self, writer: &mut impl core::fmt::Write, flags: DbgFlags) -> core::fmt::Result {
        // TODO: fix padding
        self._mem_dbg_depth_on(
            writer,
            <Self as MemSize>::mem_size(self, flags.to_size_flags()),
            usize::MAX,
            &mut String::new(),
            Some("⏺"),
            true,
            core::mem::size_of_val(self),
            flags,
        )
    }

    #[cfg(feature = "std")]
    /// Writes to stdout debug infos about the structure memory usage as
    /// [`mem_dbg`](MemDbg::mem_dbg), but expanding only up to `max_depth`
    /// levels of nested structures.
    fn mem_dbg_depth(&self, max_depth: usize, flags: DbgFlags) -> core::fmt::Result {
        self._mem_dbg_depth(
            <Self as MemSize>::mem_size(self, flags.to_size_flags()),
            max_depth,
            core::mem::size_of_val(self),
            flags,
        )
    }

    /// Writes to a [`core::fmt::Write`] debug infos about the structure memory
    /// usage as [`mem_dbg_on`](MemDbg::mem_dbg_on), but expanding only up to
    /// `max_depth` levels of nested structures.
    fn mem_dbg_depth_on(
        &self,
        writer: &mut impl core::fmt::Write,
        max_depth: usize,
        flags: DbgFlags,
    ) -> core::fmt::Result {
        self._mem_dbg_depth_on(
            writer,
            <Self as MemSize>::mem_size(self, flags.to_size_flags()),
            max_depth,
            &mut String::new(),
            None,
            false,
            core::mem::size_of_val(self),
            flags,
        )
    }
}

/// Implemens [`MemDbg`] for all types that implement [`MemDbgImpl`].
///
/// This is done so that no one can change the implementation of [`MemDbg`],
/// which ensures consistency in printing.
impl<T: MemDbgImpl> MemDbg for T {}

/// Inner trait used to implement [`MemDbg`].
///
/// This trait should not be implemented by users, which should use the
/// [`MemDbg`](mem_dbg_derive::MemDbg) derive macro instead.
///
/// The default no-op implementation is used by all types in which it does not
/// make sense, or it is impossible, to recurse.
pub trait MemDbgImpl: MemSize {
    #[inline(always)]
    fn _mem_dbg_rec_on(
        &self,
        _writer: &mut impl core::fmt::Write,
        _total_size: usize,
        _max_depth: usize,
        _prefix: &mut String,
        _is_last: bool,
        _flags: DbgFlags,
    ) -> core::fmt::Result {
        Ok(())
    }

    #[cfg(feature = "std")]
    #[doc(hidden)]
    #[inline(always)]
    fn _mem_dbg_depth(
        &self,
        total_size: usize,
        max_depth: usize,
        padded_size: usize,
        flags: DbgFlags,
    ) -> core::fmt::Result {
        struct Wrapper(std::io::Stdout);
        impl core::fmt::Write for Wrapper {
            #[inline(always)]
            fn write_str(&mut self, s: &str) -> core::fmt::Result {
                use std::io::Write;
                self.0
                    .lock()
                    .write(s.as_bytes())
                    .map_err(|_| core::fmt::Error)
                    .map(|_| ())
            }
        }
        self._mem_dbg_depth_on(
            &mut Wrapper(std::io::stdout()),
            total_size,
            max_depth,
            &mut String::new(),
            Some("⏺"),
            true,
            padded_size,
            flags,
        )
    }

    #[inline(always)]
    #[allow(clippy::too_many_arguments)]
    fn _mem_dbg_depth_on(
        &self,
        writer: &mut impl core::fmt::Write,
        total_size: usize,
        max_depth: usize,
        prefix: &mut String,
        field_name: Option<&str>,
        is_last: bool,
        padded_size: usize,
        flags: DbgFlags,
    ) -> core::fmt::Result {
        if prefix.len() > max_depth {
            return Ok(());
        }
        let real_size = <Self as MemSize>::mem_size(self, flags.to_size_flags());
        if flags.contains(DbgFlags::HUMANIZE) {
            let (value, uom) = crate::utils::humanize_float(real_size as f64);
            if uom == " B" {
                writer.write_fmt(format_args!("{:>5}  B ", real_size))?;
            } else {
                let mut precision = 4;
                let a = if value < 0.0 { -value } else { value };
                if a >= 100.0 {
                    precision = 1;
                } else if a >= 10.0 {
                    precision = 2;
                } else if a >= 1.0 {
                    precision = 3;
                }
                writer.write_fmt(format_args!("{0:>4.1$} {2} ", value, precision, uom))?;
            }
        } else if flags.contains(DbgFlags::SEPARATOR) {
            let mut align = crate::utils::n_of_digits(total_size);
            let mut real_size = real_size;
            align += align / 3;
            let mut digits = crate::utils::n_of_digits(real_size);
            let digit_align = digits + digits / 3;
            for _ in digit_align..align {
                writer.write_char(' ')?;
            }

            let first_digits = digits % 3;
            let mut multiplier = 10_usize.pow((digits - first_digits) as u32);
            if first_digits != 0 {
                writer.write_fmt(format_args!("{}", real_size / multiplier))?;
            } else {
                multiplier /= 1000;
                digits -= 3;
                writer.write_fmt(format_args!(" {}", real_size / multiplier))?;
            }

            while digits >= 3 {
                real_size %= multiplier;
                multiplier /= 1000;
                writer.write_fmt(format_args!("_{:03}", real_size / multiplier))?;
                digits -= 3;
            }

            writer.write_str(" B ")?;
        } else {
            let align = crate::utils::n_of_digits(total_size);
            writer.write_fmt(format_args!("{:>align$} B ", real_size, align = align))?;
        }

        if flags.contains(DbgFlags::PERCENTAGE) {
            writer.write_fmt(format_args!(
                "{:>6.2}% ",
                100.0 * real_size as f64 / total_size as f64
            ))?;
        }
        if !prefix.is_empty() {
            writer.write_str(&prefix[2..])?;
            if is_last {
                writer.write_char('╰')?;
            } else {
                writer.write_char('├')?;
            }
            writer.write_char('╴')?;
        }

        if let Some(field_name) = field_name {
            writer.write_fmt(format_args!("{:}", field_name))?;
        }

        if flags.contains(DbgFlags::TYPE_NAME) {
            writer.write_fmt(format_args!(": {:}", core::any::type_name::<Self>()))?;
        }

<<<<<<< HEAD
        //dbg!(padded_size, core::mem::size_of_val(self));
        let padding = padded_size - core::mem::size_of_val(self);
=======
        let padding = padded_size - std::mem::size_of_val(self);
>>>>>>> 99544261
        if padding != 0 {
            writer.write_fmt(format_args!(" [{}B]", padding))?;
        }

        writer.write_char('\n')?;

        if is_last {
            prefix.push_str("  ");
        } else {
            prefix.push_str("│ ");
        }

        self._mem_dbg_rec_on(writer, total_size, max_depth, prefix, is_last, flags)?;

        prefix.pop();
        prefix.pop();

        Ok(())
    }
}<|MERGE_RESOLUTION|>--- conflicted
+++ resolved
@@ -394,12 +394,9 @@
             writer.write_fmt(format_args!(": {:}", core::any::type_name::<Self>()))?;
         }
 
-<<<<<<< HEAD
         //dbg!(padded_size, core::mem::size_of_val(self));
         let padding = padded_size - core::mem::size_of_val(self);
-=======
-        let padding = padded_size - std::mem::size_of_val(self);
->>>>>>> 99544261
+
         if padding != 0 {
             writer.write_fmt(format_args!(" [{}B]", padding))?;
         }
