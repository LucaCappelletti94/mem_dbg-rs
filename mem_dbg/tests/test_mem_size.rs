--- conflicted
+++ resolved
@@ -367,11 +367,8 @@
         SizeFlags::default() | SizeFlags::FOLLOW_REFS,
     );
     let mutable_slice = data.as_mut_slice();
-<<<<<<< HEAD
     let size_of_mutable_slice = size_of_val(mutable_slice);
-=======
-
->>>>>>> e17a9c97
+
     let mutable_slice_shallow_size =
         <&mut [i64] as MemSize>::mem_size(&mutable_slice, SizeFlags::default());
     let mutable_slice_deep_size = <&mut [i64] as MemSize>::mem_size(
